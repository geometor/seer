"""
The Seer class orchestrates the process of solving tasks.

It interacts with the Gemini model, manages the session, handles logging,
and controls the flow of execution for analyzing examples and generating solutions.
"""

from __future__ import annotations
from typing import TYPE_CHECKING

from datetime import datetime
import time  # Added for retry delay

from geometor.seer.session import Session, SessionTask

from geometor.seer.tasks.tasks import Tasks, Task

# Removed unused Grid import
# from geometor.seer.tasks.grid import Grid

from geometor.seer.prompts import get_pair_prompt

from geometor.seer.gemini_client import GeminiClient as Client

# Removed unused CodeTrial import
# from geometor.seer.trials.code_trial import CodeTrial


class Seer:
    def __init__(self, config: dict):
        self.config = config

        self.roles = {}
        for role_name, role_config in config["roles"].items():
            self.roles[role_name] = Client(self.config, role_name)

        self.instructions = {}
        for key, instruction_file in config["instructions"].items():
            with open(instruction_file, "r") as f:
                self.instructions[key] = f.read().strip()

        self.max_iterations = config["max_iterations"]
        self.use_images = config.get("use_images", False)

    def run(self, tasks: Tasks, description: str):  # ADD description parameter
        session = Session(self.config, description)  # PASS description to Session

        for task in tasks:
            self.solve(session, task)

        session.summarize()

    def solve(self, session: Session, task: Task):
        session_task = session.add_task(task)

        try:
            self._investigate(task, session_task)
        except Exception as e:
            # Log the error at the SessionTask level
            session_task.log_error(e, "Investigation failed")

        session_task.summarize()

    def _investigate(self, task: Task, session_task: SessionTask):
        """
        Investigate all training pairs, stopping if a step fails critically.
        """
        history = []  # Define history at the start
        task_step = None  # Initialize task_step to avoid potential UnboundLocalError

        # STEP: dreamer *****************************
        title = (
            "investigate • dreamer • all training"  # Define title here for except block
        )
        try:
            prompt = []
            for i, pair in enumerate(task.train, 1):
                prompt.extend(get_pair_prompt(f"train_{i}", pair, self.use_images))

            if self.use_images:
                #  show full task image
                prompt.append(task.to_image(show_test=False))

            instructions = [self.instructions["investigate_dreamer"]]

            task_step = self._generate(
                session_task,
                "dreamer",
                title,
                history,
                prompt,
                instructions,
                tools="code_execution",
            )

            history.extend(prompt)
            history.extend(task_step.response_parts)

            task_step.run_trials()
            # task_step.summarize() # Moved to finally block in _generate

            if task_step.any_trials_successful("train"):
                print("            train passed")
                if task_step.any_trials_successful("test"):
                    print("            test passed")
                return  # Success, exit investigation

        except Exception as e:
            # _generate raises Exception on failure after retries
<<<<<<< HEAD
            print(f"            ERROR: unable to get valid response. ")
            print(f"            Stopping investigation for task {task.id}.")
            # Error is already logged within _generate or by the exception handler in SessionTask/Level
            # We log the context of the failure here.
            session_task.log_error(e, f"Unable to get valid response. Stopping investigation.")
            return # Stop investigation for this task
=======
            print(
                f"        ERROR: Step '{title}' failed critically. Stopping investigation for task {task.id}."
            )
            # Error is already logged within _generate or by the exception handler in SessionTask/Level
            # We log the context of the failure here.
            session_task.log_error(
                e, f"Critical failure in step: {title}. Stopping investigation."
            )
            return  # Stop investigation for this task
>>>>>>> a69d7eb1

        # STEP: coder *********************************
        title = (
            "investigate • coder • all training"  # Define title here for except block
        )
        try:
            instructions = [self.instructions["investigate_coder"]]
            prompt = [""]  # Minimal prompt for coder based on history
            task_step = self._generate(
                session_task,
                "coder",
                title,
                history,  # History includes dreamer prompt and response
                prompt,
                instructions,
                #  tools="code_execution", # Coder might not need tools initially
            )
            # History update is tricky here, coder prompt is minimal, response is key
            # history.extend(prompt) # Probably not useful to add empty prompt
            history.extend(task_step.response_parts)  # Add coder's response/code

            task_step.run_trials()
            # task_step.summarize() # Moved to finally block in _generate

            if task_step.any_trials_successful("train"):
                print("            train passed")
                if task_step.any_trials_successful("test"):
                    print("            test passed")
                return  # Success, exit investigation

        except Exception as e:
<<<<<<< HEAD
            print(f"            ERROR: unable to get valid response. ")
            print(f"            Stopping investigation for task {task.id}.")
            session_task.log_error(e, f"Unable to get valid reponse. Stopping investigation.")
            return # Stop investigation for this task

=======
            print(
                f"        ERROR: Step '{title}' failed critically. Stopping investigation for task {task.id}."
            )
            session_task.log_error(
                e, f"Critical failure in step: {title}. Stopping investigation."
            )
            return  # Stop investigation for this task
>>>>>>> a69d7eb1

        # Refinement Loop ****************************
        current_iteration = 0
        while current_iteration < self.max_iterations:
            # Get the first (and presumably only) CodeTrial from the *previous* step (coder or last refine)
            if (
                not task_step
            ):  # Should not happen if coder step succeeded, but safety check
                session_task.log_error(
                    Exception("task_step is None before refinement loop.")
                )
                return

            code_trial = task_step.get_first_code_trial()
            if not code_trial:
                # Handle the case where there's no code trial (e.g., coder failed to produce code)
                session_task.log_error(
                    Exception(
                        f"No code trial found to start refinement iteration {current_iteration}."
                    )
                )
                return  # Cannot proceed with refinement

            code = code_trial.code

            try:
                # Call refine, which now also handles exceptions from its _generate calls
                # Pass the current history state into refine
                task_step = self.refine(
                    session_task,
                    task,
                    code,
                    code_trial,
                    current_iteration,
                    history,  # Pass current history state
                )

                # Update history with the parts from the *last* step of refine (refine_coder response)
                # refine method itself should manage its internal history flow.
                # The task_step returned by refine contains the response_parts of its last internal step.
                # We need to add these to the main history for the *next* iteration or if we exit here.
                # Note: refine takes history as input, so it sees the state *before* its execution.
                # We add its final output *after* it returns.
                if task_step and task_step.response_parts:
                    # Avoid adding empty lists if refine failed early or had no response parts
                    # This assumes refine returns the last step it executed, even on partial success/failure before exception.
                    # If refine raises an exception, task_step might be from the failed sub-step.
                    # Let's only update history based on the *returned* task_step from a *successful* refine call.
                    # The exception block handles the failure case.
                    # We need the history from the *end* of the refine call for the *next* iteration.
                    # refine doesn't explicitly return the new history state.
                    # Let's assume the task_step.response_parts are what we need to append.
                    # This might need refinement based on exactly what `refine` puts in response_parts.
                    # For now, append the response parts of the step returned by refine.
                    history.extend(task_step.response_parts)

                # Check if the refinement step was successful
                if task_step.any_trials_successful("train"):
                    print("            train passed")
                    if task_step.any_trials_successful("test"):
                        print("            test passed")
                    return  # Success, exit investigation

                # If refine completed but didn't pass, the loop continues.
                # History has been updated with the output of the refine step.

            except Exception as e:
                # Catch critical failure from _generate within refine
<<<<<<< HEAD
                print(f"            ERROR: unable to get valid response. ")
                print(f"            Stopping investigation for task {task.id}.")
                # Error is already logged within refine's exception handler before re-raising
                # We log the context of the failure during refinement here.
                session_task.log_error(e, f"Unable to get valid response. Stopping investigation.")
                return # Stop investigation

            current_iteration += 1

        print(f"            INFO: Reached max iterations ({self.max_iterations}) without solving task {task.id}.")

=======
                print(
                    f"        ERROR: Refinement iteration {current_iteration} failed critically. Stopping investigation for task {task.id}."
                )
                # Error is already logged within refine's exception handler before re-raising
                # We log the context of the failure during refinement here.
                session_task.log_error(
                    e,
                    f"Critical failure during refinement iteration {current_iteration}. Stopping investigation.",
                )
                return  # Stop investigation

            current_iteration += 1

        print(
            f"        INFO: Reached max iterations ({self.max_iterations}) without solving task {task.id}."
        )
>>>>>>> a69d7eb1

    def _generate(
        self,
        session_task: SessionTask,
        role_name: str,
        title: str,
        history: list,
        prompt: list,
        instructions: list,
        tools=None,
        functions=None,
    ):
        """
        Generate content from the model, handling logging and retries.
        """

        # init step
        task_step = session_task.add_step(title, history, prompt, instructions)

        try:  # Wrap core logic in try...finally
            # --- Start of improved retry logic ---
            client = self.roles[role_name]
            max_retries = 2  # TODO: Make configurable?
            response = None  # Correct indentation
            start_time = datetime.now()  # Start timer before loop
            valid_response_received = False  # Flag to track success

            while task_step.attempts < max_retries:
                total_prompt = history + prompt + instructions

                # If not the first attempt, wait before retrying
                if task_step.attempts > 0:
                    timeout = 10  # TODO: Make configurable or use backoff?
                    # Consistent indentation for print
                    print(
                        f"        ...waiting {timeout} seconds before retry ({task_step.attempts + 1}/{max_retries})"
                    )
                    time.sleep(timeout)

                task_step.attempts += 1
                current_attempt = task_step.attempts  # For logging clarity

                try:
                    response = client.generate_content(total_prompt, tools=tools)

                    # Check for valid response: Must have candidates, finish_reason=STOP, and accessible text
                    #  if response.candidates and response.candidates[0].finish_reason == 1: # STOP
                    if response.candidates:  # STOP
                        try:
                            _ = response.text  # Attempt access
                            # Valid response received!
                            valid_response_received = True
                            break  # Exit the retry loop successfully
                        except ValueError as ve:
                            # Finish reason is STOP, but text is not accessible (e.g., safety)
                            finish_reason_str = getattr(
                                response.candidates[0].finish_reason, "name", "STOP"
                            )
                            # Consistent indentation for print
                            print(
                                f"        Attempt {current_attempt}/{max_retries} - Response finished ({finish_reason_str}), but text not accessible: {ve}"
                            )
                            task_step.log_error(
                                ve,
                                f"Response STOP but text inaccessible on attempt {current_attempt}/{max_retries}",
                            )
                            # Continue loop if retries remain
                    else:
                        # Handle cases with no candidates or non-STOP finish reasons
                        finish_reason = (
                            response.candidates[0].finish_reason
                            if response.candidates
                            else "NO_CANDIDATES"
                        )
                        finish_reason_str = getattr(
                            finish_reason, "name", str(finish_reason)
                        )
                        print(
                            f"        Attempt {current_attempt}/{max_retries} - Invalid response or finish reason: {finish_reason_str}"
                        )
                        task_step.log_error(
                            Exception(
                                f"Invalid response/finish reason ({finish_reason_str})"
                            ),
                            f"Attempt {current_attempt}/{max_retries}",
                        )
                        # Continue loop if retries remain

                except Exception as e:
                    # Catch errors during the API call itself
                    print(
                        f"        Attempt {current_attempt}/{max_retries} - API Call ERROR: {e}"
                    )
                    task_step.log_error(
                        e, f"API call failed on attempt {current_attempt}/{max_retries}"
                    )
                    # Ensure response is None if API call failed, important for check after loop
                    response = None
                    # Continue loop if retries remain

            # --- After the while loop ---
            end_time = datetime.now()
            response_time = (end_time - start_time).total_seconds()

<<<<<<< HEAD
            try:
                response = client.generate_content(total_prompt, tools=tools)

                # Check for valid response: Must have candidates, finish_reason=STOP, and accessible text
                #  if response.candidates and response.candidates[0].finish_reason == 1: # STOP
                if response.candidates:
                    try:
                        _ = response.text  # Attempt access
                        # Valid response received!
                        valid_response_received = True
                        break # Exit the retry loop successfully
                    except ValueError as ve:
                        # Finish reason is STOP, but text is not accessible (e.g., safety)
                        finish_reason_str = getattr(response.candidates[0].finish_reason, 'name', 'STOP')
                        print(f"                retry {current_attempt}/{max_retries} - Response finished ({finish_reason_str}), but text not accessible: {ve}")
                        task_step.log_error(ve, f"Response STOP but text inaccessible on attempt {current_attempt}/{max_retries}")
                        # Continue loop if retries remain
                else:
                    # Handle cases with no candidates or non-STOP finish reasons
                    finish_reason = response.candidates[0].finish_reason if response.candidates else "NO_CANDIDATES"
                    finish_reason_str = getattr(finish_reason, 'name', str(finish_reason))
                    print(f"                RETRY: {current_attempt}/{max_retries} - Invalid response or finish reason: {finish_reason_str}")
                    task_step.log_error(Exception(f"Invalid response/finish reason ({finish_reason_str})"), f"Attempt {current_attempt}/{max_retries}")
                    # Continue loop if retries remain

            except Exception as e:
                # Catch errors during the API call itself
                print(f"                RETRY: {current_attempt}/{max_retries} - API Call ERROR: {e}")
                task_step.log_error(e, f"API call failed on attempt {current_attempt}/{max_retries}")
                # Ensure response is None if API call failed, important for check after loop
                response = None
                # Continue loop if retries remain

        # --- After the while loop ---
        end_time = datetime.now()
        response_time = (end_time - start_time).total_seconds()

        # Check if the loop completed without getting a valid response
        if not valid_response_received:
            error_msg = f"ERROR: Failed to get a valid response after {task_step.attempts} retries."
            print(f"                {error_msg}")

            # Log the final response received (even if invalid or None) before raising
            # Pass the actual number of attempts made
            task_step.log_response(response, response_time, retries=task_step.attempts)
=======
            # Check if the loop completed without getting a valid response
            if not valid_response_received:
                error_msg = f"ERROR: Failed to get a valid response after {task_step.attempts} attempts."
                print(f"        {error_msg}")

                # Log the final response received (even if invalid or None) before raising
                # Pass the actual number of attempts made
                task_step.log_response(
                    response, response_time, retries=task_step.attempts
                )
>>>>>>> a69d7eb1

                # Log a final summary error indicating failure after all retries
                exc = Exception(error_msg)
                task_step.log_error(exc, "Final Generate Failure after all retries")
                raise exc  # Raise the exception to be caught by the caller (_investigate or refine)

            # --- If we reach here, it means loop broke successfully with a valid response ---
            # Log the successful response, including the number of attempts it took
            task_step.log_response(response, response_time, retries=task_step.attempts)

            # Process the valid response
            reponse_parts = task_step.process_response(response)
            return task_step
            # --- End of improved retry logic ---
        finally:
            # Ensure summarize is called even if _generate fails/raises exception
            task_step.summarize()

    def refine(
        self,
        session_task: SessionTask,
        task: Task,
        code,
        code_trial,
        current_iteration,
        history: list,  # Accept history from caller (_investigate)
    ):
        """
        Refines the generated code based on test results, handling exceptions.
        Returns the final task_step of this refinement iteration (coder step).
        Raises Exception if a sub-step (_generate) fails critically.
        """

        # Make a copy of history to avoid modifying the caller's list directly within this scope.
        # The history for this refinement iteration starts with the state *before* this iteration.
        current_history = list(history)
        task_step = None  # Initialize task_step

        # STEP: refine dreamer *****************************
        title = (
            f"refine • {current_iteration} • dreamer"  # Define title for except block
        )
        try:
            prompt = []
            instructions = [self.instructions["refine_dreamer"]]

            prompt.append("\nPrevious Code:\n")
            prompt.append(f"```python\n{code}\n```\n")
            prompt.append(code_trial.generate_report())

            task_step = self._generate(
                session_task,
                "dreamer",
                title,
                current_history,  # Pass the history up to this point
                prompt,
                instructions,
                tools="code_execution",
            )
            # Update history *within this refinement iteration*
            current_history.extend(prompt)
            current_history.extend(task_step.response_parts)

            task_step.run_trials()
            # task_step.summarize() # Moved to finally block in _generate

            # Check for immediate success after dreamer refinement
            if task_step.any_trials_successful("train"):
                print("            train passed")
                if task_step.any_trials_successful("test"):
                    print("            test passed")
                # Return the successful dreamer step. The caller (_investigate)
                # will handle history update based on this returned step.
                return task_step

        except Exception as e:
            print(f"        ERROR: Step '{title}' failed critically during refinement.")
            # Log the error context before re-raising
            session_task.log_error(
                e,
                f"Critical failure in step: {title} during refinement iteration {current_iteration}.",
            )
            # Let the exception propagate up to the caller (_investigate)
            raise e  # Re-raise the exception

        # STEP: refine coder *****************************
        # This step only runs if the dreamer step didn't succeed but also didn't fail critically.
        title = f"refine • {current_iteration} • coder"  # Define title for except block
        try:
            prompt = [""]  # Coder prompt might be minimal, relies on history
            instructions = [self.instructions["refine_coder"]]

            # Use the updated current_history (including dreamer output)
            task_step = self._generate(
                session_task,
                "coder",
                title,
                current_history,  # Pass history including dreamer's output
                prompt,
                instructions,
                #  tools="code_execution" # Coder might not need tools
            )

            # History update for the *caller* (_investigate) happens based on the
            # task_step returned from this function. We don't need to extend
            # current_history further here unless a subsequent step within refine needed it.

            # Run trials and summarize the coder step
            task_step.run_trials()
            # task_step.summarize() # Moved to finally block in _generate

            # Return the final task_step (coder's step) regardless of trial success here.
            # The caller (_investigate) will check its success and update its history.
            return task_step

        except Exception as e:
            print(f"        ERROR: Step '{title}' failed critically during refinement.")
            # Log the error context before re-raising
            session_task.log_error(
                e,
                f"Critical failure in step: {title} during refinement iteration {current_iteration}.",
            )
            # Let the exception propagate up to the caller (_investigate)
            raise e  # Re-raise the exception<|MERGE_RESOLUTION|>--- conflicted
+++ resolved
@@ -14,16 +14,13 @@
 from geometor.seer.session import Session, SessionTask
 
 from geometor.seer.tasks.tasks import Tasks, Task
-
-# Removed unused Grid import
-# from geometor.seer.tasks.grid import Grid
+from geometor.seer.tasks.grid import Grid
 
 from geometor.seer.prompts import get_pair_prompt
 
 from geometor.seer.gemini_client import GeminiClient as Client
 
-# Removed unused CodeTrial import
-# from geometor.seer.trials.code_trial import CodeTrial
+from geometor.seer.trials.code_trial import CodeTrial
 
 
 class Seer:
@@ -42,8 +39,8 @@
         self.max_iterations = config["max_iterations"]
         self.use_images = config.get("use_images", False)
 
-    def run(self, tasks: Tasks, description: str):  # ADD description parameter
-        session = Session(self.config, description)  # PASS description to Session
+    def run(self, tasks: Tasks, description: str): # ADD description parameter
+        session = Session(self.config, description) # PASS description to Session
 
         for task in tasks:
             self.solve(session, task)
@@ -65,13 +62,11 @@
         """
         Investigate all training pairs, stopping if a step fails critically.
         """
-        history = []  # Define history at the start
-        task_step = None  # Initialize task_step to avoid potential UnboundLocalError
+        history = [] # Define history at the start
+        task_step = None # Initialize task_step to avoid potential UnboundLocalError
 
         # STEP: dreamer *****************************
-        title = (
-            "investigate • dreamer • all training"  # Define title here for except block
-        )
+        title = "investigate • dreamer • all training" # Define title here for except block
         try:
             prompt = []
             for i, pair in enumerate(task.train, 1):
@@ -97,102 +92,70 @@
             history.extend(task_step.response_parts)
 
             task_step.run_trials()
-            # task_step.summarize() # Moved to finally block in _generate
+            task_step.summarize()
 
             if task_step.any_trials_successful("train"):
                 print("            train passed")
                 if task_step.any_trials_successful("test"):
                     print("            test passed")
-                return  # Success, exit investigation
+                return # Success, exit investigation
 
         except Exception as e:
             # _generate raises Exception on failure after retries
-<<<<<<< HEAD
             print(f"            ERROR: unable to get valid response. ")
             print(f"            Stopping investigation for task {task.id}.")
             # Error is already logged within _generate or by the exception handler in SessionTask/Level
             # We log the context of the failure here.
             session_task.log_error(e, f"Unable to get valid response. Stopping investigation.")
             return # Stop investigation for this task
-=======
-            print(
-                f"        ERROR: Step '{title}' failed critically. Stopping investigation for task {task.id}."
-            )
-            # Error is already logged within _generate or by the exception handler in SessionTask/Level
-            # We log the context of the failure here.
-            session_task.log_error(
-                e, f"Critical failure in step: {title}. Stopping investigation."
-            )
-            return  # Stop investigation for this task
->>>>>>> a69d7eb1
 
         # STEP: coder *********************************
-        title = (
-            "investigate • coder • all training"  # Define title here for except block
-        )
+        title = "investigate • coder • all training" # Define title here for except block
         try:
             instructions = [self.instructions["investigate_coder"]]
-            prompt = [""]  # Minimal prompt for coder based on history
+            prompt = [""] # Minimal prompt for coder based on history
             task_step = self._generate(
                 session_task,
                 "coder",
                 title,
-                history,  # History includes dreamer prompt and response
+                history, # History includes dreamer prompt and response
                 prompt,
                 instructions,
                 #  tools="code_execution", # Coder might not need tools initially
             )
             # History update is tricky here, coder prompt is minimal, response is key
             # history.extend(prompt) # Probably not useful to add empty prompt
-            history.extend(task_step.response_parts)  # Add coder's response/code
+            history.extend(task_step.response_parts) # Add coder's response/code
 
             task_step.run_trials()
-            # task_step.summarize() # Moved to finally block in _generate
+            task_step.summarize()
 
             if task_step.any_trials_successful("train"):
                 print("            train passed")
                 if task_step.any_trials_successful("test"):
                     print("            test passed")
-                return  # Success, exit investigation
+                return # Success, exit investigation
 
         except Exception as e:
-<<<<<<< HEAD
             print(f"            ERROR: unable to get valid response. ")
             print(f"            Stopping investigation for task {task.id}.")
             session_task.log_error(e, f"Unable to get valid reponse. Stopping investigation.")
             return # Stop investigation for this task
 
-=======
-            print(
-                f"        ERROR: Step '{title}' failed critically. Stopping investigation for task {task.id}."
-            )
-            session_task.log_error(
-                e, f"Critical failure in step: {title}. Stopping investigation."
-            )
-            return  # Stop investigation for this task
->>>>>>> a69d7eb1
 
         # Refinement Loop ****************************
         current_iteration = 0
         while current_iteration < self.max_iterations:
             # Get the first (and presumably only) CodeTrial from the *previous* step (coder or last refine)
-            if (
-                not task_step
-            ):  # Should not happen if coder step succeeded, but safety check
-                session_task.log_error(
-                    Exception("task_step is None before refinement loop.")
-                )
-                return
+            if not task_step: # Should not happen if coder step succeeded, but safety check
+                 session_task.log_error(Exception("task_step is None before refinement loop."))
+                 return
 
             code_trial = task_step.get_first_code_trial()
             if not code_trial:
                 # Handle the case where there's no code trial (e.g., coder failed to produce code)
-                session_task.log_error(
-                    Exception(
-                        f"No code trial found to start refinement iteration {current_iteration}."
-                    )
-                )
-                return  # Cannot proceed with refinement
+                session_task.log_error(Exception(f"No code trial found to start refinement iteration {current_iteration}."))
+                return # Cannot proceed with refinement
 
             code = code_trial.code
 
@@ -205,7 +168,7 @@
                     code,
                     code_trial,
                     current_iteration,
-                    history,  # Pass current history state
+                    history, # Pass current history state
                 )
 
                 # Update history with the parts from the *last* step of refine (refine_coder response)
@@ -215,31 +178,31 @@
                 # Note: refine takes history as input, so it sees the state *before* its execution.
                 # We add its final output *after* it returns.
                 if task_step and task_step.response_parts:
-                    # Avoid adding empty lists if refine failed early or had no response parts
-                    # This assumes refine returns the last step it executed, even on partial success/failure before exception.
-                    # If refine raises an exception, task_step might be from the failed sub-step.
-                    # Let's only update history based on the *returned* task_step from a *successful* refine call.
-                    # The exception block handles the failure case.
-                    # We need the history from the *end* of the refine call for the *next* iteration.
-                    # refine doesn't explicitly return the new history state.
-                    # Let's assume the task_step.response_parts are what we need to append.
-                    # This might need refinement based on exactly what `refine` puts in response_parts.
-                    # For now, append the response parts of the step returned by refine.
-                    history.extend(task_step.response_parts)
+                     # Avoid adding empty lists if refine failed early or had no response parts
+                     # This assumes refine returns the last step it executed, even on partial success/failure before exception.
+                     # If refine raises an exception, task_step might be from the failed sub-step.
+                     # Let's only update history based on the *returned* task_step from a *successful* refine call.
+                     # The exception block handles the failure case.
+                     # We need the history from the *end* of the refine call for the *next* iteration.
+                     # refine doesn't explicitly return the new history state.
+                     # Let's assume the task_step.response_parts are what we need to append.
+                     # This might need refinement based on exactly what `refine` puts in response_parts.
+                     # For now, append the response parts of the step returned by refine.
+                     history.extend(task_step.response_parts)
+
 
                 # Check if the refinement step was successful
                 if task_step.any_trials_successful("train"):
                     print("            train passed")
                     if task_step.any_trials_successful("test"):
                         print("            test passed")
-                    return  # Success, exit investigation
+                    return # Success, exit investigation
 
                 # If refine completed but didn't pass, the loop continues.
                 # History has been updated with the output of the refine step.
 
             except Exception as e:
                 # Catch critical failure from _generate within refine
-<<<<<<< HEAD
                 print(f"            ERROR: unable to get valid response. ")
                 print(f"            Stopping investigation for task {task.id}.")
                 # Error is already logged within refine's exception handler before re-raising
@@ -251,24 +214,6 @@
 
         print(f"            INFO: Reached max iterations ({self.max_iterations}) without solving task {task.id}.")
 
-=======
-                print(
-                    f"        ERROR: Refinement iteration {current_iteration} failed critically. Stopping investigation for task {task.id}."
-                )
-                # Error is already logged within refine's exception handler before re-raising
-                # We log the context of the failure during refinement here.
-                session_task.log_error(
-                    e,
-                    f"Critical failure during refinement iteration {current_iteration}. Stopping investigation.",
-                )
-                return  # Stop investigation
-
-            current_iteration += 1
-
-        print(
-            f"        INFO: Reached max iterations ({self.max_iterations}) without solving task {task.id}."
-        )
->>>>>>> a69d7eb1
 
     def _generate(
         self,
@@ -288,92 +233,25 @@
         # init step
         task_step = session_task.add_step(title, history, prompt, instructions)
 
-        try:  # Wrap core logic in try...finally
-            # --- Start of improved retry logic ---
-            client = self.roles[role_name]
-            max_retries = 2  # TODO: Make configurable?
-            response = None  # Correct indentation
-            start_time = datetime.now()  # Start timer before loop
-            valid_response_received = False  # Flag to track success
-
-            while task_step.attempts < max_retries:
-                total_prompt = history + prompt + instructions
-
-                # If not the first attempt, wait before retrying
-                if task_step.attempts > 0:
-                    timeout = 10  # TODO: Make configurable or use backoff?
-                    # Consistent indentation for print
-                    print(
-                        f"        ...waiting {timeout} seconds before retry ({task_step.attempts + 1}/{max_retries})"
-                    )
-                    time.sleep(timeout)
-
-                task_step.attempts += 1
-                current_attempt = task_step.attempts  # For logging clarity
-
-                try:
-                    response = client.generate_content(total_prompt, tools=tools)
-
-                    # Check for valid response: Must have candidates, finish_reason=STOP, and accessible text
-                    #  if response.candidates and response.candidates[0].finish_reason == 1: # STOP
-                    if response.candidates:  # STOP
-                        try:
-                            _ = response.text  # Attempt access
-                            # Valid response received!
-                            valid_response_received = True
-                            break  # Exit the retry loop successfully
-                        except ValueError as ve:
-                            # Finish reason is STOP, but text is not accessible (e.g., safety)
-                            finish_reason_str = getattr(
-                                response.candidates[0].finish_reason, "name", "STOP"
-                            )
-                            # Consistent indentation for print
-                            print(
-                                f"        Attempt {current_attempt}/{max_retries} - Response finished ({finish_reason_str}), but text not accessible: {ve}"
-                            )
-                            task_step.log_error(
-                                ve,
-                                f"Response STOP but text inaccessible on attempt {current_attempt}/{max_retries}",
-                            )
-                            # Continue loop if retries remain
-                    else:
-                        # Handle cases with no candidates or non-STOP finish reasons
-                        finish_reason = (
-                            response.candidates[0].finish_reason
-                            if response.candidates
-                            else "NO_CANDIDATES"
-                        )
-                        finish_reason_str = getattr(
-                            finish_reason, "name", str(finish_reason)
-                        )
-                        print(
-                            f"        Attempt {current_attempt}/{max_retries} - Invalid response or finish reason: {finish_reason_str}"
-                        )
-                        task_step.log_error(
-                            Exception(
-                                f"Invalid response/finish reason ({finish_reason_str})"
-                            ),
-                            f"Attempt {current_attempt}/{max_retries}",
-                        )
-                        # Continue loop if retries remain
-
-                except Exception as e:
-                    # Catch errors during the API call itself
-                    print(
-                        f"        Attempt {current_attempt}/{max_retries} - API Call ERROR: {e}"
-                    )
-                    task_step.log_error(
-                        e, f"API call failed on attempt {current_attempt}/{max_retries}"
-                    )
-                    # Ensure response is None if API call failed, important for check after loop
-                    response = None
-                    # Continue loop if retries remain
-
-            # --- After the while loop ---
-            end_time = datetime.now()
-            response_time = (end_time - start_time).total_seconds()
-
-<<<<<<< HEAD
+        # --- Start of improved retry logic ---
+        client = self.roles[role_name]
+        max_retries = 2 # TODO: Make configurable?
+        response = None
+        start_time = datetime.now()  # Start timer before loop
+        valid_response_received = False # Flag to track success
+
+        while task_step.attempts < max_retries:
+            total_prompt = history + prompt + instructions
+
+            # If not the first attempt, wait before retrying
+            if task_step.attempts > 0:
+                timeout = 10 # TODO: Make configurable or use backoff?
+                print(f"            ...waiting {timeout} seconds before retry ({task_step.attempts + 1}/{max_retries})")
+                time.sleep(timeout)
+
+            task_step.attempts += 1
+            current_attempt = task_step.attempts # For logging clarity
+
             try:
                 response = client.generate_content(total_prompt, tools=tools)
 
@@ -388,20 +266,20 @@
                     except ValueError as ve:
                         # Finish reason is STOP, but text is not accessible (e.g., safety)
                         finish_reason_str = getattr(response.candidates[0].finish_reason, 'name', 'STOP')
-                        print(f"                retry {current_attempt}/{max_retries} - Response finished ({finish_reason_str}), but text not accessible: {ve}")
+                        print(f"            retry {current_attempt}/{max_retries} - Response finished ({finish_reason_str}), but text not accessible: {ve}")
                         task_step.log_error(ve, f"Response STOP but text inaccessible on attempt {current_attempt}/{max_retries}")
                         # Continue loop if retries remain
                 else:
                     # Handle cases with no candidates or non-STOP finish reasons
                     finish_reason = response.candidates[0].finish_reason if response.candidates else "NO_CANDIDATES"
                     finish_reason_str = getattr(finish_reason, 'name', str(finish_reason))
-                    print(f"                RETRY: {current_attempt}/{max_retries} - Invalid response or finish reason: {finish_reason_str}")
+                    print(f"            RETRY: {current_attempt}/{max_retries} - Invalid response or finish reason: {finish_reason_str}")
                     task_step.log_error(Exception(f"Invalid response/finish reason ({finish_reason_str})"), f"Attempt {current_attempt}/{max_retries}")
                     # Continue loop if retries remain
 
             except Exception as e:
                 # Catch errors during the API call itself
-                print(f"                RETRY: {current_attempt}/{max_retries} - API Call ERROR: {e}")
+                print(f"            RETRY: {current_attempt}/{max_retries} - API Call ERROR: {e}")
                 task_step.log_error(e, f"API call failed on attempt {current_attempt}/{max_retries}")
                 # Ensure response is None if API call failed, important for check after loop
                 response = None
@@ -414,40 +292,25 @@
         # Check if the loop completed without getting a valid response
         if not valid_response_received:
             error_msg = f"ERROR: Failed to get a valid response after {task_step.attempts} retries."
-            print(f"                {error_msg}")
+            print(f"            {error_msg}")
 
             # Log the final response received (even if invalid or None) before raising
             # Pass the actual number of attempts made
             task_step.log_response(response, response_time, retries=task_step.attempts)
-=======
-            # Check if the loop completed without getting a valid response
-            if not valid_response_received:
-                error_msg = f"ERROR: Failed to get a valid response after {task_step.attempts} attempts."
-                print(f"        {error_msg}")
-
-                # Log the final response received (even if invalid or None) before raising
-                # Pass the actual number of attempts made
-                task_step.log_response(
-                    response, response_time, retries=task_step.attempts
-                )
->>>>>>> a69d7eb1
-
-                # Log a final summary error indicating failure after all retries
-                exc = Exception(error_msg)
-                task_step.log_error(exc, "Final Generate Failure after all retries")
-                raise exc  # Raise the exception to be caught by the caller (_investigate or refine)
-
-            # --- If we reach here, it means loop broke successfully with a valid response ---
-            # Log the successful response, including the number of attempts it took
-            task_step.log_response(response, response_time, retries=task_step.attempts)
-
-            # Process the valid response
-            reponse_parts = task_step.process_response(response)
-            return task_step
-            # --- End of improved retry logic ---
-        finally:
-            # Ensure summarize is called even if _generate fails/raises exception
-            task_step.summarize()
+
+            # Log a final summary error indicating failure after all retries
+            exc = Exception(error_msg)
+            task_step.log_error(exc, "Final Generate Failure after all retries")
+            raise exc # Raise the exception to be caught by the caller (_investigate or refine)
+
+        # --- If we reach here, it means loop broke successfully with a valid response ---
+        # Log the successful response, including the number of attempts it took
+        task_step.log_response(response, response_time, retries=task_step.attempts)
+
+        # Process the valid response
+        reponse_parts = task_step.process_response(response)
+        return task_step
+        # --- End of improved retry logic ---
 
     def refine(
         self,
@@ -456,7 +319,7 @@
         code,
         code_trial,
         current_iteration,
-        history: list,  # Accept history from caller (_investigate)
+        history: list, # Accept history from caller (_investigate)
     ):
         """
         Refines the generated code based on test results, handling exceptions.
@@ -467,12 +330,10 @@
         # Make a copy of history to avoid modifying the caller's list directly within this scope.
         # The history for this refinement iteration starts with the state *before* this iteration.
         current_history = list(history)
-        task_step = None  # Initialize task_step
+        task_step = None # Initialize task_step
 
         # STEP: refine dreamer *****************************
-        title = (
-            f"refine • {current_iteration} • dreamer"  # Define title for except block
-        )
+        title = f"refine • {current_iteration} • dreamer" # Define title for except block
         try:
             prompt = []
             instructions = [self.instructions["refine_dreamer"]]
@@ -485,7 +346,7 @@
                 session_task,
                 "dreamer",
                 title,
-                current_history,  # Pass the history up to this point
+                current_history, # Pass the history up to this point
                 prompt,
                 instructions,
                 tools="code_execution",
@@ -495,7 +356,7 @@
             current_history.extend(task_step.response_parts)
 
             task_step.run_trials()
-            # task_step.summarize() # Moved to finally block in _generate
+            task_step.summarize()
 
             # Check for immediate success after dreamer refinement
             if task_step.any_trials_successful("train"):
@@ -509,16 +370,14 @@
         except Exception as e:
             print(f"        ERROR: Step '{title}' failed critically during refinement.")
             # Log the error context before re-raising
-            session_task.log_error(
-                e,
-                f"Critical failure in step: {title} during refinement iteration {current_iteration}.",
-            )
+            session_task.log_error(e, f"Critical failure in step: {title} during refinement iteration {current_iteration}.")
             # Let the exception propagate up to the caller (_investigate)
-            raise e  # Re-raise the exception
+            raise e # Re-raise the exception
+
 
         # STEP: refine coder *****************************
         # This step only runs if the dreamer step didn't succeed but also didn't fail critically.
-        title = f"refine • {current_iteration} • coder"  # Define title for except block
+        title = f"refine • {current_iteration} • coder" # Define title for except block
         try:
             prompt = [""]  # Coder prompt might be minimal, relies on history
             instructions = [self.instructions["refine_coder"]]
@@ -528,7 +387,7 @@
                 session_task,
                 "coder",
                 title,
-                current_history,  # Pass history including dreamer's output
+                current_history, # Pass history including dreamer's output
                 prompt,
                 instructions,
                 #  tools="code_execution" # Coder might not need tools
@@ -540,7 +399,7 @@
 
             # Run trials and summarize the coder step
             task_step.run_trials()
-            # task_step.summarize() # Moved to finally block in _generate
+            task_step.summarize()
 
             # Return the final task_step (coder's step) regardless of trial success here.
             # The caller (_investigate) will check its success and update its history.
@@ -549,9 +408,6 @@
         except Exception as e:
             print(f"        ERROR: Step '{title}' failed critically during refinement.")
             # Log the error context before re-raising
-            session_task.log_error(
-                e,
-                f"Critical failure in step: {title} during refinement iteration {current_iteration}.",
-            )
+            session_task.log_error(e, f"Critical failure in step: {title} during refinement iteration {current_iteration}.")
             # Let the exception propagate up to the caller (_investigate)
-            raise e  # Re-raise the exception+            raise e # Re-raise the exception